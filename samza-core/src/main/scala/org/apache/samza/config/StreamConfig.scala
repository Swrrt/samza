/*
 * Licensed to the Apache Software Foundation (ASF) under one
 * or more contributor license agreements.  See the NOTICE file
 * distributed with this work for additional information
 * regarding copyright ownership.  The ASF licenses this file
 * to you under the Apache License, Version 2.0 (the
 * "License"); you may not use this file except in compliance
 * with the License.  You may obtain a copy of the License at
 *
 *   http://www.apache.org/licenses/LICENSE-2.0
 *
 * Unless required by applicable law or agreed to in writing,
 * software distributed under the License is distributed on an
 * "AS IS" BASIS, WITHOUT WARRANTIES OR CONDITIONS OF ANY
 * KIND, either express or implied.  See the License for the
 * specific language governing permissions and limitations
 * under the License.
 */

package org.apache.samza.config

import org.apache.samza.config.JobConfig.Config2Job
import org.apache.samza.system.SystemStream
import org.apache.samza.util.Logging

import scala.collection.JavaConversions._

object StreamConfig {
  // Samza configs for streams
  val SAMZA_PROPERTY = "samza."
  val SYSTEM =                  SAMZA_PROPERTY + "system"
  val PHYSICAL_NAME =           SAMZA_PROPERTY + "physical.name"
  val MSG_SERDE =               SAMZA_PROPERTY + "msg.serde"
  val KEY_SERDE =               SAMZA_PROPERTY + "key.serde"
  val CONSUMER_RESET_OFFSET =   SAMZA_PROPERTY + "reset.offset"
  val CONSUMER_OFFSET_DEFAULT = SAMZA_PROPERTY + "offset.default"

  val STREAMS_PREFIX = "streams."
  val STREAM_ID_PREFIX = STREAMS_PREFIX + "%s."
  val SYSTEM_FOR_STREAM_ID = STREAM_ID_PREFIX + SYSTEM
  val PHYSICAL_NAME_FOR_STREAM_ID = STREAM_ID_PREFIX + PHYSICAL_NAME
  val SAMZA_STREAM_PROPERTY_PREFIX = STREAM_ID_PREFIX + SAMZA_PROPERTY

  val STREAM_PREFIX = "systems.%s.streams.%s."
<<<<<<< HEAD

  val SYSTEM = "system"
  val PHYSICAL_NAME = "physicalName"
  val STREAM_PREFIX_BY_ID = "streams.%s."
  val SYSTEM_FOR_STREAM_ID = STREAM_PREFIX_BY_ID + SYSTEM
  val PHYSICAL_NAME_FOR_STREAM_ID = STREAM_PREFIX_BY_ID + PHYSICAL_NAME
  val SAMZA_STREAM_PROPERTIES = Set(StreamConfig.SYSTEM, StreamConfig.PHYSICAL_NAME)

  val MSG_SERDE = STREAM_PREFIX + "samza.msg.serde"
  val KEY_SERDE = STREAM_PREFIX + "samza.key.serde"
  val CONSUMER_RESET_OFFSET = STREAM_PREFIX + "samza.reset.offset"
  val CONSUMER_OFFSET_DEFAULT = STREAM_PREFIX + "samza.offset.default"
=======
>>>>>>> e6c1eed4

  implicit def Config2Stream(config: Config) = new StreamConfig(config)
}

class StreamConfig(config: Config) extends ScalaMapConfig(config) with Logging {
  def getStreamMsgSerde(systemStream: SystemStream) = nonEmptyOption(getProperty(systemStream, StreamConfig.MSG_SERDE))

  def getStreamKeySerde(systemStream: SystemStream) = nonEmptyOption(getProperty(systemStream, StreamConfig.KEY_SERDE))

  def getResetOffset(systemStream: SystemStream) =
    Option(getProperty(systemStream, StreamConfig.CONSUMER_RESET_OFFSET)) match {
      case Some("true") => true
      case Some("false") => false
      case Some(resetOffset) =>
        warn("Got a .samza.reset.offset configuration for SystemStream %s that is not true, or false (was %s). Defaulting to false."
          format (systemStream.toString format (systemStream.getSystem, systemStream.getStream), resetOffset))
        false
      case _ => false
    }

  def getDefaultStreamOffset(systemStream: SystemStream) =
    Option(getProperty(systemStream, StreamConfig.CONSUMER_OFFSET_DEFAULT))

  /**
   * Returns a list of all SystemStreams that have a serde defined from the config file.
   */
  def getSerdeStreams(systemName: String) = {
    val subConf = config.subset("systems.%s.streams." format systemName, true)
    val legacySystemStreams = subConf
      .keys
      .filter(k => k.endsWith(StreamConfig.MSG_SERDE) || k.endsWith(StreamConfig.KEY_SERDE))
      .map(k => {
        val streamName = k.substring(0, k.length - 16 /* .samza.XXX.serde length */ )
        new SystemStream(systemName, streamName)
      }).toSet

    val systemStreams = subset(StreamConfig.STREAMS_PREFIX)
      .keys
      .filter(k => k.endsWith(StreamConfig.MSG_SERDE) || k.endsWith(StreamConfig.KEY_SERDE))
      .map(k => {
        val streamId = k.substring(0, k.length - 16 /* .samza.XXX.serde length */ )
        streamIdToSystemStream(streamId)
      }).toSet

    legacySystemStreams.union(systemStreams)
  }

  /**
    * Gets the stream properties from the legacy config style:
    * systems.{system}.streams.{streams}.*
    *
    * @param systemName the system name under which the properties are configured
    * @param streamName the stream name
    * @return           the map of properties for the stream
    */
  private def getSystemStreamProperties(systemName: String, streamName: String) = {
    if (systemName == null || streamName == null) {
      Map()
    }
    config.subset(StreamConfig.STREAM_PREFIX format(systemName, streamName), true)
  }

  /**
    * Gets the properties for the specified streamId from the config.
    * It first applies any legacy configs from this config location:
    * systems.{system}.streams.{stream}.*
    *
    * It then overrides them with properties of the new config format:
    * streams.{streamId}.*
    *
    * @param streamId the identifier for the stream in the config.
    * @return         the merged map of config properties from both the legacy and new config styles
    */
  def getStreamProperties(streamId: String) = {
    val allProperties = subset(StreamConfig.STREAM_ID_PREFIX format streamId)
    val samzaProperties = allProperties.subset(StreamConfig.SAMZA_PROPERTY, false)
    val filteredStreamProperties:java.util.Map[String, String] = allProperties.filterKeys(k => !samzaProperties.containsKey(k))
    val inheritedLegacyProperties:java.util.Map[String, String] = getSystemStreamProperties(getSystem(streamId), getPhysicalName(streamId, streamId))
    new MapConfig(java.util.Arrays.asList(inheritedLegacyProperties, filteredStreamProperties))
  }

  /**
    * Gets the System associated with the specified streamId.
    * It first looks for the property
    * streams.{streamId}.system
    *
    * If no value was provided, it uses
    * job.default.system
    *
    * @param streamId the identifier for the stream in the config.
    * @return         the system name associated with the stream.
    */
  def getSystem(streamId: String) = {
    getOption(StreamConfig.SYSTEM_FOR_STREAM_ID format streamId) match {
      case Some(system) => system
      case _ => config.getDefaultSystem.orNull
    }
  }

  /**
    * Gets the physical name for the specified streamId.
    *
    * @param streamId             the identifier for the stream in the config.
    * @param defaultPhysicalName  the default to use if the physical name is missing.
    * @return                     the physical identifier for the stream or the default if it is undefined.
    */
  def getPhysicalName(streamId: String, defaultPhysicalName: String) = {
    get(StreamConfig.PHYSICAL_NAME_FOR_STREAM_ID format streamId, defaultPhysicalName)
  }

  /**
    * Gets the specified property for a SystemStream.
    *
    * Note, because the translation is not perfect between SystemStream and streamId,
    * this method is not identical to getProperty(streamId, property)
    */
  private def getProperty(systemStream: SystemStream, property: String): String = {
    val streamVal = getStreamProperties(systemStreamToStreamId(systemStream)).get(property)

    if (streamVal != null) {
      streamVal
    } else {
      getSystemStreamProperties(systemStream.getSystem(), systemStream.getStream).get(property)
    }
  }

  private def getStreamIds(): Iterable[String] = {
    subset(StreamConfig.STREAMS_PREFIX).keys
  }

  private def getStreamIdsForSystem(system: String): Iterable[String] = {
    getStreamIds().filter(streamId => system.equals(getSystem(streamId)))
  }

  private def systemStreamToStreamId(systemStream: SystemStream): String = {
   val streamIds = getStreamIdsForSystem(systemStream.getSystem).filter(streamId => systemStream.getStream().equals(getPhysicalName(streamId, streamId)))
    if (streamIds.size > 1) {
      throw new IllegalStateException("There was more than one stream found for system stream %s" format(systemStream))
    }

    if (streamIds.isEmpty) {
      null
    } else {
      streamIds.head
    }
  }

  /**
    * A streamId is translated to a SystemStream by looking up its System and physicalName. It
    * will use the streamId as the stream name if the physicalName doesn't exist.
    */
  private def streamIdToSystemStream(streamId: String): SystemStream = {
    new SystemStream(getSystem(streamId), getPhysicalName(streamId, streamId))
  }

  private def nonEmptyOption(value: String): Option[String] = {
    if (value == null || value.isEmpty) {
      None
    } else {
      Some(value)
    }
  }

  /**
    * Gets the stream properties from the legacy config style:
    * systems.{system}.streams.{streams}.*
    *
    * @param systemName the system name under which the properties are configured
    * @param streamName the stream name
    * @return           the map of properties for the stream
    */
  def getSystemStreamProperties(systemName: String, streamName: String) = {
    config.subset(StreamConfig.STREAM_PREFIX format(systemName, streamName), true)
  }

  /**
    * Gets the properties for the specified streamId from the config.
    * This method supercedes {@link StreamConfig.#getSystemStreamProperties}
    * It first applies any legacy configs from this config location:
    * systems.{system}.streams.{stream}.*
    *
    * It then overrides them with properties of the new config format:
    * streams.{streamId}.*
    *
    * @param streamId the identifier for the stream in the config.
    * @return         the merged map of config properties from both the legacy and new config styles
    */
  def getStreamProperties(streamId: String) = {
    val properties = subset(StreamConfig.STREAM_PREFIX_BY_ID format streamId)
    val inheritedLegacyProperties:java.util.Map[String, String] = getSystemStreamProperties(getSystem(streamId), streamId)
    val filteredStreamProperties:java.util.Map[String, String] = properties.filterKeys(k => !StreamConfig.SAMZA_STREAM_PROPERTIES.contains(k))
    new MapConfig(java.util.Arrays.asList(inheritedLegacyProperties, filteredStreamProperties))
  }

  /**
    * Gets the System associated with the specified streamId.
    * It first looks for the property
    * streams.{streamId}.system
    *
    * If no value was provided, it uses
    * job.default.system
    *
    * @param streamId the identifier for the stream in the config.
    * @return         the system name associated with the stream.
    */
  def getSystem(streamId: String) = {
    getOption(StreamConfig.SYSTEM_FOR_STREAM_ID format streamId) match {
      case Some(system) => system
      case _ => config.getDefaultSystem.getOrElse(throw new ConfigException("Missing %s configuration. Cannot bind stream to a system without it."
        format(StreamConfig.SYSTEM_FOR_STREAM_ID format(streamId))))
    }
  }

  /**
    * Gets the physical name for the specified streamId.
    *
    * @param streamId             the identifier for the stream in the config.
    * @param defaultPhysicalName  the default to use if the physical name is missing.
    * @return                     the physical identifier for the stream or the default if it is undefined.
    */
  def getPhysicalName(streamId: String, defaultPhysicalName: String) = {
    get(StreamConfig.PHYSICAL_NAME_FOR_STREAM_ID format streamId, defaultPhysicalName)
  }
}<|MERGE_RESOLUTION|>--- conflicted
+++ resolved
@@ -42,21 +42,6 @@
   val SAMZA_STREAM_PROPERTY_PREFIX = STREAM_ID_PREFIX + SAMZA_PROPERTY
 
   val STREAM_PREFIX = "systems.%s.streams.%s."
-<<<<<<< HEAD
-
-  val SYSTEM = "system"
-  val PHYSICAL_NAME = "physicalName"
-  val STREAM_PREFIX_BY_ID = "streams.%s."
-  val SYSTEM_FOR_STREAM_ID = STREAM_PREFIX_BY_ID + SYSTEM
-  val PHYSICAL_NAME_FOR_STREAM_ID = STREAM_PREFIX_BY_ID + PHYSICAL_NAME
-  val SAMZA_STREAM_PROPERTIES = Set(StreamConfig.SYSTEM, StreamConfig.PHYSICAL_NAME)
-
-  val MSG_SERDE = STREAM_PREFIX + "samza.msg.serde"
-  val KEY_SERDE = STREAM_PREFIX + "samza.key.serde"
-  val CONSUMER_RESET_OFFSET = STREAM_PREFIX + "samza.reset.offset"
-  val CONSUMER_OFFSET_DEFAULT = STREAM_PREFIX + "samza.offset.default"
-=======
->>>>>>> e6c1eed4
 
   implicit def Config2Stream(config: Config) = new StreamConfig(config)
 }
@@ -219,65 +204,4 @@
       Some(value)
     }
   }
-
-  /**
-    * Gets the stream properties from the legacy config style:
-    * systems.{system}.streams.{streams}.*
-    *
-    * @param systemName the system name under which the properties are configured
-    * @param streamName the stream name
-    * @return           the map of properties for the stream
-    */
-  def getSystemStreamProperties(systemName: String, streamName: String) = {
-    config.subset(StreamConfig.STREAM_PREFIX format(systemName, streamName), true)
-  }
-
-  /**
-    * Gets the properties for the specified streamId from the config.
-    * This method supercedes {@link StreamConfig.#getSystemStreamProperties}
-    * It first applies any legacy configs from this config location:
-    * systems.{system}.streams.{stream}.*
-    *
-    * It then overrides them with properties of the new config format:
-    * streams.{streamId}.*
-    *
-    * @param streamId the identifier for the stream in the config.
-    * @return         the merged map of config properties from both the legacy and new config styles
-    */
-  def getStreamProperties(streamId: String) = {
-    val properties = subset(StreamConfig.STREAM_PREFIX_BY_ID format streamId)
-    val inheritedLegacyProperties:java.util.Map[String, String] = getSystemStreamProperties(getSystem(streamId), streamId)
-    val filteredStreamProperties:java.util.Map[String, String] = properties.filterKeys(k => !StreamConfig.SAMZA_STREAM_PROPERTIES.contains(k))
-    new MapConfig(java.util.Arrays.asList(inheritedLegacyProperties, filteredStreamProperties))
-  }
-
-  /**
-    * Gets the System associated with the specified streamId.
-    * It first looks for the property
-    * streams.{streamId}.system
-    *
-    * If no value was provided, it uses
-    * job.default.system
-    *
-    * @param streamId the identifier for the stream in the config.
-    * @return         the system name associated with the stream.
-    */
-  def getSystem(streamId: String) = {
-    getOption(StreamConfig.SYSTEM_FOR_STREAM_ID format streamId) match {
-      case Some(system) => system
-      case _ => config.getDefaultSystem.getOrElse(throw new ConfigException("Missing %s configuration. Cannot bind stream to a system without it."
-        format(StreamConfig.SYSTEM_FOR_STREAM_ID format(streamId))))
-    }
-  }
-
-  /**
-    * Gets the physical name for the specified streamId.
-    *
-    * @param streamId             the identifier for the stream in the config.
-    * @param defaultPhysicalName  the default to use if the physical name is missing.
-    * @return                     the physical identifier for the stream or the default if it is undefined.
-    */
-  def getPhysicalName(streamId: String, defaultPhysicalName: String) = {
-    get(StreamConfig.PHYSICAL_NAME_FOR_STREAM_ID format streamId, defaultPhysicalName)
-  }
 }