/*
 * Licensed to the Apache Software Foundation (ASF) under one
 * or more contributor license agreements.  See the NOTICE file
 * distributed with this work for additional information
 * regarding copyright ownership.  The ASF licenses this file
 * to you under the Apache License, Version 2.0 (the
 * "License"); you may not use this file except in compliance
 * with the License.  You may obtain a copy of the License at
 *
 *   http://www.apache.org/licenses/LICENSE-2.0
 *
 * Unless required by applicable law or agreed to in writing,
 * software distributed under the License is distributed on an
 * "AS IS" BASIS, WITHOUT WARRANTIES OR CONDITIONS OF ANY
 * KIND, either express or implied.  See the License for the
 * specific language governing permissions and limitations
 * under the License.
 */

package org.apache.samza.system


import java.util
import java.util.concurrent.TimeUnit
import scala.collection.JavaConverters._
import org.apache.samza.serializers.SerdeManager
import org.apache.samza.util.{Logging, TimerUtil}
import org.apache.samza.system.chooser.MessageChooser
import org.apache.samza.SamzaException
import java.util.ArrayDeque
import java.util.Collections
import java.util.HashSet
import java.util.HashMap
import java.util.Queue
import java.util.Set

object SystemConsumers {
  val DEFAULT_POLL_INTERVAL_MS = 50
  val DEFAULT_NO_NEW_MESSAGES_TIMEOUT = 10
  val DEFAULT_DROP_SERIALIZATION_ERROR = false
}

/**
 * The SystemConsumers class coordinates between all SystemConsumers, the
 * MessageChooser, and the SamzaContainer. Its job is to poll each
 * SystemConsumer for messages, update the
 * {@link org.apache.samza.system.chooser.MessageChooser} with new incoming
 * messages, poll the MessageChooser for the next message to process, and
 * return that message to the SamzaContainer.
 */
class SystemConsumers (

  /**
   * The class that determines the order to process incoming messages.
   */
  chooser: MessageChooser,

  /**
   * A map of SystemConsumers that should be polled for new messages.
   */
  consumers: Map[String, SystemConsumer],

  /**
   * The class that handles deserialization of incoming messages.
   */
  serdeManager: SerdeManager = new SerdeManager,

  /**
   * A helper class to hold all of SystemConsumers' metrics.
   */
  metrics: SystemConsumersMetrics = new SystemConsumersMetrics,

  /**
   * If MessageChooser returns null when it's polled, SystemConsumers will
   * poll each SystemConsumer with a timeout next time it tries to poll for
   * messages. Setting the timeout to 0 means that SamzaContainer's main
   * thread will sit in a tight loop polling every SystemConsumer over and
   * over again if no new messages are available.
   */
  noNewMessagesTimeout: Int = SystemConsumers.DEFAULT_NO_NEW_MESSAGES_TIMEOUT,

  /**
   * This parameter is to define how to deal with deserialization failure. If
   * set to true, the task will notAValidEvent the messages when deserialization fails.
   * If set to false, the task will throw SamzaException and fail the container.
   */
  dropDeserializationError: Boolean = SystemConsumers.DEFAULT_DROP_SERIALIZATION_ERROR,

  /**
   * <p>Defines an upper bound for how long the SystemConsumers will wait
   * before polling systems for more data. The default setting is 50ms, which
   * means that SystemConsumers will poll for new messages for all
   * SystemStreamPartitions with empty buffers every 50ms. SystemConsumers
   * will also poll for new messages any time that there are no available
   * messages to process, or any time the MessageChooser returns a null
   * IncomingMessageEnvelope.</p>
   *
   * <p>This parameter also implicitly defines how much latency is introduced
   * by SystemConsumers. If a message is available for a SystemStreamPartition
   * with no remaining unprocessed messages, the SystemConsumers will poll for
   * it within 50ms of its availability in the stream system.</p>
   */
  val pollIntervalMs: Int = SystemConsumers.DEFAULT_POLL_INTERVAL_MS,

  /**
   * Clock can be used to inject a custom clock when mocking this class in
   * tests. The default implementation returns the current system clock time.
   */
  val clock: () => Long = () => System.nanoTime()) extends Logging with TimerUtil {

  /**
   * A buffer of incoming messages grouped by SystemStreamPartition. These
   * messages are handed out to the MessageChooser as it needs them.
   */
  private val unprocessedMessagesBySSP = new HashMap[SystemStreamPartition, Queue[IncomingMessageEnvelope]]()

  /**
   * Set of SSPs that are currently at end-of-stream.
   */
  private val endOfStreamSSPs = new HashSet[SystemStreamPartition]()

  /**
   * A set of SystemStreamPartitions grouped by systemName. This is used as a
   * cache to figure out which SystemStreamPartitions we need to poll from the
   * underlying system consumer.
   */
  private val emptySystemStreamPartitionsBySystem = new HashMap[String, Set[SystemStreamPartition]]()

  /**
   * Default timeout to noNewMessagesTimeout. Every time SystemConsumers
   * receives incoming messages, it sets timeout to 0. Every time
   * SystemConsumers receives no new incoming messages from the MessageChooser,
   * it sets timeout to noNewMessagesTimeout again.
   */
  var timeout = noNewMessagesTimeout

  /**
   * The last time that systems were polled for new messages.
   */
  var lastPollNs = 0L

  /**
   * Total number of unprocessed messages in unprocessedMessagesBySSP.
   */
  var totalUnprocessedMessages = 0

  debug("Got stream consumers: %s" format consumers)
  debug("Got no new message timeout: %s" format noNewMessagesTimeout)

  metrics.setTimeout(() => timeout)
  metrics.setNeededByChooser(() => emptySystemStreamPartitionsBySystem.size)
  metrics.setUnprocessedMessages(() => totalUnprocessedMessages)

  def start {
    debug("Starting consumers.")
    emptySystemStreamPartitionsBySystem.asScala ++= unprocessedMessagesBySSP
      .keySet
      .asScala
      .groupBy(_.getSystem)
      .mapValues(systemStreamPartitions => new util.HashSet(systemStreamPartitions.toSeq.asJava))

    consumers
      .keySet
      .foreach(metrics.registerSystem)

    consumers
      .values
      .foreach(_.start)

    chooser.start

    refresh
  }

  def stop {
    debug("Stopping consumers.")

    consumers.values.foreach(_.stop)

    chooser.stop
  }


  def register(systemStreamPartition: SystemStreamPartition, offset: String) {
    debug("Registering stream: %s, %s" format (systemStreamPartition, offset))

    if (IncomingMessageEnvelope.END_OF_STREAM_OFFSET.equals(offset)) {
      info("Stream : %s is already at end of stream" format (systemStreamPartition))
      endOfStreamSSPs.add(systemStreamPartition)
      return
    }

    metrics.registerSystemStreamPartition(systemStreamPartition)
    unprocessedMessagesBySSP.put(systemStreamPartition, new ArrayDeque[IncomingMessageEnvelope]())
    chooser.register(systemStreamPartition, offset)

    try {
      consumers(systemStreamPartition.getSystem).register(systemStreamPartition, offset)
    } catch {
      case e: NoSuchElementException => throw new SystemConsumersException("can't register " + systemStreamPartition.getSystem + "'s consumer.", e)
    }
  }


  //StreamSwitch
  def unregister(systemStreamPartition: SystemStreamPartition): Unit = {
    if(endOfStreamSSPs.contains(systemStreamPartition)){
      endOfStreamSSPs.remove(systemStreamPartition)
    }
    //metrics.unregisterSystemStreampartition(systemStreamPartition)
    if(unprocessedMessagesBySSP.containsKey(systemStreamPartition)){
      unprocessedMessagesBySSP.remove(systemStreamPartition)
    }
    if(emptySystemStreamPartitionsBySystem.containsKey(systemStreamPartition)){
      emptySystemStreamPartitionsBySystem.remove(systemStreamPartition)
    }
    //BaseChooser register() method does nothing. So we have nothing to unregister
    //chooser.unregister(systemStreamPartition)

    try{
      //Only need to remove from KafkaSystemConsumer metrics
      //TODO: consumers(systemStreamPartition).unregister(systemStreamPartition, offset)
    }
  }

  def isEndOfStream(systemStreamPartition: SystemStreamPartition) = {
    endOfStreamSSPs.contains(systemStreamPartition)
  }

  def choose (updateChooser: Boolean = true): IncomingMessageEnvelope = {
<<<<<<< HEAD
    val chooseStart = clock()

    val envelopeFromChooser = chooser.choose
=======
    //Stream Switch
    var envelopeFromChooser = chooser.choose
    while(!unprocessedMessagesBySSP.containsKey(envelopeFromChooser.getSystemStreamPartition)){
      envelopeFromChooser = chooser.choose
    }
>>>>>>> 333f45f0

    val chooseNs = clock() - chooseStart

//    val deStart = clock()
    updateTimer(metrics.deserializationNs) {
      if (envelopeFromChooser == null) {
        trace("Chooser returned null.")

        metrics.choseNull.inc

        // Sleep for a while so we don't poll in a tight loop, but, don't do this when called from the AsyncRunLoop
        // code because in that case the chooser will not get updated with a new message for an SSP until after a
        // message is processed, See how updateChooser variable is used below. The AsyncRunLoop has its own way to
        // block when there is no work to process.
        timeout = if (updateChooser) noNewMessagesTimeout else 0
      } else {
        val systemStreamPartition = envelopeFromChooser.getSystemStreamPartition

        if (envelopeFromChooser.isEndOfStream) {
          info("End of stream reached for partition: %s" format systemStreamPartition)
          endOfStreamSSPs.add(systemStreamPartition)
        }

        trace("Chooser returned an incoming message envelope: %s" format envelopeFromChooser)

        // Ok to give the chooser a new message from this stream.
        timeout = 0
        metrics.choseObject.inc
        metrics.systemStreamMessagesChosen(envelopeFromChooser.getSystemStreamPartition).inc

        if (updateChooser) {
          trace("Update chooser for " + systemStreamPartition.getPartition)
          tryUpdate(systemStreamPartition)
        }

//        val deNs = clock() - deStart
//        envelopeFromChooser.setDeserializationNs(deNs)
      }
    }

    updateTimer(metrics.pollNs) {
      if (envelopeFromChooser == null || TimeUnit.NANOSECONDS.toMillis(clock() - lastPollNs) > pollIntervalMs) {
        refresh
      }
    }

    envelopeFromChooser
  }

  /**
   * Poll all SystemStreamPartitions for which there are currently no new
   * messages to process.
   */
  private def poll(systemName: String) {
    trace("Polling system consumer: %s" format systemName)

    metrics.systemPolls(systemName).inc

    trace("Getting fetch map for system: %s" format systemName)

    val systemFetchSet : util.Set[SystemStreamPartition] =
      if (emptySystemStreamPartitionsBySystem.containsKey(systemName)) {
        val sspToFetch = new util.HashSet(emptySystemStreamPartitionsBySystem.get(systemName))
        sspToFetch.removeAll(endOfStreamSSPs)
        sspToFetch
      } else {
        Collections.emptySet()
      }

    // Poll when at least one SSP in this system needs more messages.

    if (systemFetchSet != null && systemFetchSet.size > 0) {
      val consumer = consumers(systemName)

      trace("Fetching: %s" format systemFetchSet)

      metrics.systemStreamPartitionFetchesPerPoll(systemName).inc(systemFetchSet.size)

      val systemStreamPartitionEnvelopes = consumer.poll(systemFetchSet, timeout)
      trace("Got incoming message envelopes: %s" format systemStreamPartitionEnvelopes)

      metrics.systemMessagesPerPoll(systemName).inc

      val sspAndEnvelopeIterator = systemStreamPartitionEnvelopes.entrySet.iterator

      while (sspAndEnvelopeIterator.hasNext) {
        val sspAndEnvelope = sspAndEnvelopeIterator.next
        val systemStreamPartition = sspAndEnvelope.getKey
        val envelopes = new ArrayDeque(sspAndEnvelope.getValue)
        val numEnvelopes = envelopes.size
        totalUnprocessedMessages += numEnvelopes

        if (numEnvelopes > 0) {
          unprocessedMessagesBySSP.put(systemStreamPartition, envelopes)

          // Update the chooser if it needs a message for this SSP.
          if (emptySystemStreamPartitionsBySystem.get(systemStreamPartition.getSystem).remove(systemStreamPartition)) {
            tryUpdate(systemStreamPartition)
          }
        }
      }
    } else {
      trace("Skipping polling for %s. Already have messages available for all registered SystemStreamPartitions." format systemName)
    }
  }

  def tryUpdate(ssp: SystemStreamPartition) {
    var updated = false
    try {
      updated = update(ssp)
    } finally {
      if (!updated) {
        // if failed to update the chooser, add the ssp back into the emptySystemStreamPartitionBySystem map to ensure that we will poll for the next message
        emptySystemStreamPartitionsBySystem.get(ssp.getSystem).add(ssp)
      }
    }
  }

  private def refresh {
    trace("Refreshing chooser with new messages.")

    // Update last poll time so we don't poll too frequently.
    lastPollNs = clock()
    // Poll every system for new messages.
    consumers.keys.map(poll(_))
  }

  /**
   * Tries to update the message chooser with an envelope from the supplied
   * SystemStreamPartition if an envelope is available.
   */
  private def update(systemStreamPartition: SystemStreamPartition) = {
    var updated = false
    val q = unprocessedMessagesBySSP.get(systemStreamPartition)

    while (q.size > 0 && !updated) {
      val rawEnvelope = q.remove
      val deserializedEnvelope = try {
        Some(serdeManager.fromBytes(rawEnvelope))
      } catch {
        case e: Throwable if !dropDeserializationError =>
          throw new SystemConsumersException(
            "Cannot deserialize an incoming message for %s"
              .format(systemStreamPartition.getSystemStream.toString), e)
        case ex: Throwable =>
          debug("Cannot deserialize an incoming message for %s. Dropping the error message."
                .format(systemStreamPartition.getSystemStream.toString), ex)
          metrics.deserializationError.inc
          None
      }

      if (deserializedEnvelope.isDefined) {
        chooser.update(deserializedEnvelope.get)
        updated = true
      }

      totalUnprocessedMessages -= 1
    }

    updated
  }
}

/**
 * When SystemConsumer registers consumers, there are situations where system can not recover
 * from. Such as a failed consumer is used in task.input and changelogs.
 * SystemConsumersException is thrown to indicate a hard failure when the system can not recover from.
 */
class SystemConsumersException(s: String, t: Throwable) extends SamzaException(s, t) {
  def this(s: String) = this(s, null)
}<|MERGE_RESOLUTION|>--- conflicted
+++ resolved
@@ -228,17 +228,13 @@
   }
 
   def choose (updateChooser: Boolean = true): IncomingMessageEnvelope = {
-<<<<<<< HEAD
     val chooseStart = clock()
 
-    val envelopeFromChooser = chooser.choose
-=======
     //Stream Switch
     var envelopeFromChooser = chooser.choose
     while(!unprocessedMessagesBySSP.containsKey(envelopeFromChooser.getSystemStreamPartition)){
       envelopeFromChooser = chooser.choose
     }
->>>>>>> 333f45f0
 
     val chooseNs = clock() - chooseStart
 
