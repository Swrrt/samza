/*
 * Licensed to the Apache Software Foundation (ASF) under one
 * or more contributor license agreements.  See the NOTICE file
 * distributed with this work for additional information
 * regarding copyright ownership.  The ASF licenses this file
 * to you under the Apache License, Version 2.0 (the
 * "License"); you may not use this file except in compliance
 * with the License.  You may obtain a copy of the License at
 *
 *   http://www.apache.org/licenses/LICENSE-2.0
 *
 * Unless required by applicable law or agreed to in writing,
 * software distributed under the License is distributed on an
 * "AS IS" BASIS, WITHOUT WARRANTIES OR CONDITIONS OF ANY
 * KIND, either express or implied.  See the License for the
 * specific language governing permissions and limitations
 * under the License.
 */

package org.apache.samza.checkpoint.kafka

import java.math.BigInteger
import java.util
import java.util.Collections
import java.util.concurrent.TimeUnit

import com.google.common.base.Preconditions
import org.apache.samza.checkpoint.{Checkpoint, CheckpointManager}
import org.apache.samza.config.{Config, JobConfig}
import org.apache.samza.container.TaskName
import org.apache.samza.serializers.Serde
import org.apache.samza.metrics.MetricsRegistry
import org.apache.samza.serializers.CheckpointSerde
import org.apache.samza.storage.kv.Entry
import org.apache.samza.system._
import org.apache.samza.system.kafka.KafkaStreamSpec
import org.apache.samza.util.{ExponentialSleepStrategy, Logging}
import org.apache.samza.{Partition, SamzaException}

import scala.collection.mutable

/**
  * A [[CheckpointManager]] that uses a compacted Kafka topic-partition to store the [[Checkpoint]] corresponding to
  * a task.
  *
  * <p> The Kafka partition provides an abstraction of a log to which all [[Checkpoint]]s are appended to. The
  * checkpoints written to the log are keyed by their corresponding taskName.
  *
  * <p> This class is thread safe for writing but not for reading checkpoints. This is currently OK since checkpoints
  * are only read on the main thread.
  */
class KafkaCheckpointManager(checkpointSpec: KafkaStreamSpec,
                             systemFactory: SystemFactory,
                             validateCheckpoint: Boolean,
                             config: Config,
                             metricsRegistry: MetricsRegistry,
                             checkpointMsgSerde: Serde[Checkpoint] = new CheckpointSerde,
                             checkpointKeySerde: Serde[KafkaCheckpointLogKey] = new KafkaCheckpointLogKeySerde) extends CheckpointManager with Logging {

  var MaxRetryDurationMs = TimeUnit.MINUTES.toMillis(15);

  info(s"Creating KafkaCheckpointManager for checkpointTopic:$checkpointTopic, systemName:$checkpointSystem " +
    s"validateCheckpoints:$validateCheckpoint")

  val checkpointSystem: String = checkpointSpec.getSystemName
  val checkpointTopic: String = checkpointSpec.getPhysicalName
  val checkpointSsp = new SystemStreamPartition(checkpointSystem, checkpointTopic, new Partition(0))
  val expectedGrouperFactory = new JobConfig(config).getSystemStreamPartitionGrouperFactory

  val systemProducer = systemFactory.getProducer(checkpointSystem, config, metricsRegistry)
  val systemConsumer = systemFactory.getConsumer(checkpointSystem, config, metricsRegistry)
  val systemAdmin = systemFactory.getAdmin(checkpointSystem, config)

  var taskNames = Set[TaskName]()
  var taskNamesToCheckpoints: Map[TaskName, Checkpoint] = null

  // For pre-loading checkpoint
  var loadedOffset: BigInt = BigInt(-1)
  var nextOffset: String = ""

  /**
    * Create checkpoint stream prior to start.
    */
  override def createResources = {
    Preconditions.checkNotNull(systemAdmin)

    systemAdmin.start()

    info(s"Creating checkpoint stream: ${checkpointSpec.getPhysicalName} with " +
      s"partition count: ${checkpointSpec.getPartitionCount}")
    systemAdmin.createStream(checkpointSpec)

    if (validateCheckpoint) {
      info(s"Validating checkpoint stream")
      systemAdmin.validateStream(checkpointSpec)
    }
  }

  /**
    * @inheritdoc
    */
  override def start {
    Preconditions.checkNotNull(systemProducer)
    Preconditions.checkNotNull(systemConsumer)

    // register and start a producer for the checkpoint topic
    systemProducer.start

    // register and start a consumer for the checkpoint topic
    val offset = if(nextOffset == "") {
      val oldestOffset = getOldestOffset(checkpointSsp)
      info(s"Starting checkpoint SystemConsumer from oldest offset $oldestOffset")
      oldestOffset
    } else {
      info(s"Starting checkpoint SystemConsumer after pre-loaded offset $nextOffset")
      nextOffset
    }
<<<<<<< HEAD
    loadedOffset = BigInt(offset) - 1 
=======
    loadedOffset = BigInt(offset) - 1
>>>>>>> 54edfbb8

    systemConsumer.register(checkpointSsp, offset)
    systemConsumer.start
  }

  /**
    * @inheritdoc
    */
  override def register(taskName: TaskName) {
    debug(s"Registering taskName: $taskName")
    systemProducer.register(taskName.getTaskName)
    taskNames += taskName
  }

  /**
    * @inheritdoc
    */
  override def readLastCheckpoint(taskName: TaskName): Checkpoint = {
    if (!taskNames.contains(taskName) && taskName.getTaskName != "ForceReading") {
      throw new SamzaException(s"Task: $taskName is not registered with this CheckpointManager")
    }

    info(s"Reading checkpoint for taskName $taskName")

    if (taskNamesToCheckpoints == null) {
      debug("Reading checkpoints for the first time")
      taskNamesToCheckpoints = readCheckpoints()
    } else {
      debug("Updating existing checkpoint mappings")
      taskNamesToCheckpoints ++= readCheckpoints()
    }

    if (taskNames.equals("ForceReading")){
      info("Force reading Checkpoint completed.")
      return null;
    }

    val checkpoint: Checkpoint = taskNamesToCheckpoints.getOrElse(taskName, null)

    info(s"Got checkpoint state for taskName - $taskName: $checkpoint")
    checkpoint
  }

  /**
    * @inheritdoc
    */
  override def writeCheckpoint(taskName: TaskName, checkpoint: Checkpoint) {
    val key = new KafkaCheckpointLogKey(KafkaCheckpointLogKey.CHECKPOINT_KEY_TYPE, taskName, expectedGrouperFactory)
    val keyBytes = try {
      checkpointKeySerde.toBytes(key)
    } catch {
      case e: Exception => throw new SamzaException(s"Exception when writing checkpoint-key for $taskName: $checkpoint", e)
    }
    val msgBytes = try {
      checkpointMsgSerde.toBytes(checkpoint)
    } catch {
      case e: Exception => throw new SamzaException(s"Exception when writing checkpoint for $taskName: $checkpoint", e)
    }

    val envelope = new OutgoingMessageEnvelope(checkpointSsp, keyBytes, msgBytes)
    val retryBackoff: ExponentialSleepStrategy = new ExponentialSleepStrategy

    val startTime = System.currentTimeMillis()
    retryBackoff.run(
      loop => {
        systemProducer.send(taskName.getTaskName, envelope)
        systemProducer.flush(taskName.getTaskName) // make sure it is written
        debug(s"Wrote checkpoint: $checkpoint for task: $taskName")
        loop.done
      },

      (exception, loop) => {
        if ((System.currentTimeMillis() - startTime) >= MaxRetryDurationMs) {
          error(s"Exhausted $MaxRetryDurationMs milliseconds when writing checkpoint: $checkpoint for task: $taskName.")
          throw new SamzaException(s"Exception when writing checkpoint: $checkpoint for task: $taskName.", exception)
        } else {
          warn(s"Retrying failed checkpoint write to key: $key, checkpoint: $checkpoint for task: $taskName", exception)
        }
      }
    )
  }

  /**
    * @inheritdoc
    */
  override def clearCheckpoints: Unit = {
    info("Clear checkpoint stream %s in system %s" format(checkpointTopic, checkpointSystem))
    systemAdmin.clearStream(checkpointSpec)
  }

  override def outputCheckpoints(): util.Map[TaskName, Checkpoint] = {
    scala.collection.JavaConverters.mapAsJavaMapConverter(taskNamesToCheckpoints).asJava
  }

  override def addCheckpoints(checkpointMap: util.Map[TaskName, Checkpoint]): Unit = {
    if(taskNamesToCheckpoints == null) {
      taskNamesToCheckpoints = Map()
    }
    import scala.collection.JavaConverters._
    taskNamesToCheckpoints ++= checkpointMap.asScala
  }

  override def getNextCheckpoint: String = {
    (loadedOffset + 1).toString()
  }

  override def setNextOffset(offset: String): Unit = {
    nextOffset = offset
  }


  override def stop = {
    systemAdmin.stop()

    if (systemProducer != null) {
      systemProducer.stop
    } else {
      error("Checkpoint SystemProducer should not be null")
    }

    if (systemConsumer != null) {
      systemConsumer.stop
    } else {
      error("Checkpoint SystemConsumer should not be null")
    }
    info("CheckpointManager stopped.")
  }

  /**
    * Returns the checkpoints from the log.
    *
    * <p> The underlying [[SystemConsumer]] is stateful and tracks its offsets. Hence, each invocation of this method
    * will read the log from where it left off previously. This allows for multiple efficient calls to [[readLastCheckpoint()]]
    */
  private def readCheckpoints(): Map[TaskName, Checkpoint] = {
    val checkpoints = mutable.Map[TaskName, Checkpoint]()

    val iterator = new SystemStreamPartitionIterator(systemConsumer, checkpointSsp)
    var numMessagesRead = 0

    // Trying batch reading to increasing update speed...
    while (iterator.hasNext) {
      val checkpointEnvelope: IncomingMessageEnvelope = iterator.next
      val offset = checkpointEnvelope.getOffset

      numMessagesRead += 1
      if (numMessagesRead % 1000 == 0) {
        info(s"Read $numMessagesRead from topic: $checkpointTopic. Current offset: $offset")
      }

      val keyBytes = checkpointEnvelope.getKey.asInstanceOf[Array[Byte]]
      if (keyBytes == null) {
        throw new SamzaException("Encountered a checkpoint message with null key. Topic:$checkpointTopic " +
          s"Offset:$offset")
      }

      val checkpointKey = try {
        checkpointKeySerde.fromBytes(keyBytes)
      } catch {
        case e: Exception => if (validateCheckpoint) {
          throw new SamzaException(s"Exception while serializing checkpoint-key. " +
            s"Topic: $checkpointTopic Offset: $offset", e)
        } else {
          warn(s"Ignoring exception while serializing checkpoint-key. Topic: $checkpointTopic Offset: $offset", e)
          null
        }
      }

      if (checkpointKey != null) {
        // If the grouper in the key is not equal to the configured grouper, error out.
        val actualGrouperFactory = checkpointKey.getGrouperFactoryClassName
        if (!expectedGrouperFactory.equals(actualGrouperFactory)) {
          warn(s"Grouper mismatch. Configured: $expectedGrouperFactory Actual: $actualGrouperFactory ")
          if (validateCheckpoint) {
            throw new SamzaException("SSPGrouperFactory in the checkpoint topic does not match the configured value" +
              s"Configured value: $expectedGrouperFactory; Actual value: $actualGrouperFactory Offset: $offset")
          }
        }

        // If the type of the key is not KafkaCheckpointLogKey.CHECKPOINT_KEY_TYPE, it can safely be ignored.
        if (KafkaCheckpointLogKey.CHECKPOINT_KEY_TYPE.equals(checkpointKey.getType)) {
          val checkpointBytes = checkpointEnvelope.getMessage.asInstanceOf[Array[Byte]]
          val checkpoint = try {
            checkpointMsgSerde.fromBytes(checkpointBytes)
          } catch {
            case e: Exception => throw new SamzaException(s"Exception while serializing checkpoint-message. " +
              s"Topic: $checkpointTopic Offset: $offset", e)
          }

          checkpoints.put(checkpointKey.getTaskName, checkpoint)
        }
      }
    }
    loadedOffset += numMessagesRead

    info(s"Read $numMessagesRead messages from system:$checkpointSystem topic:$checkpointTopic")
    checkpoints.toMap
  }

  /**
    * Returns the oldest available offset for the provided [[SystemStreamPartition]].
    */
  private def getOldestOffset(ssp: SystemStreamPartition): String = {
    val topic = ssp.getSystemStream.getStream
    val partition = ssp.getPartition

    val metaDataMap = systemAdmin.getSystemStreamMetadata(Collections.singleton(topic))
    val checkpointMetadata: SystemStreamMetadata = metaDataMap.get(topic)
    if (checkpointMetadata == null) {
      throw new SamzaException(s"Got null metadata for system:$checkpointSystem, topic:$topic")
    }

    val partitionMetaData = checkpointMetadata.getSystemStreamPartitionMetadata().get(partition)
    if (partitionMetaData == null) {
      throw new SamzaException(s"Got a null partition metadata for system:$checkpointSystem, topic:$topic")
    }

    return partitionMetaData.getOldestOffset
  }
}<|MERGE_RESOLUTION|>--- conflicted
+++ resolved
@@ -115,11 +115,7 @@
       info(s"Starting checkpoint SystemConsumer after pre-loaded offset $nextOffset")
       nextOffset
     }
-<<<<<<< HEAD
-    loadedOffset = BigInt(offset) - 1 
-=======
     loadedOffset = BigInt(offset) - 1
->>>>>>> 54edfbb8
 
     systemConsumer.register(checkpointSsp, offset)
     systemConsumer.start
